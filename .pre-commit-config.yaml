--- conflicted
+++ resolved
@@ -58,11 +58,7 @@
         types_or: [yaml, markdown, html, css, javascript, json]
 
   - repo: https://github.com/astral-sh/ruff-pre-commit
-<<<<<<< HEAD
-    rev: v0.4.8
-=======
     rev: v0.4.9
->>>>>>> c2a78ce0
     hooks:
       - id: ruff
         args: ["--fix", "--show-fixes"]
